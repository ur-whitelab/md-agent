<<<<<<< HEAD
import json
import os
import time

from dotenv import load_dotenv
=======
import os

>>>>>>> 3bdab5b3
from langchain.agents import AgentExecutor, OpenAIFunctionsAgent
from langchain.agents.structured_chat.base import StructuredChatAgent
from langchain.callbacks.streaming_stdout import StreamingStdOutCallbackHandler
from langchain.chat_models import ChatOpenAI

from mdagent.subagents import SubAgentSettings
from mdagent.utils import PathRegistry, SetCheckpoint, _make_llm

from ..tools import get_tools, make_all_tools
from .query_filter import make_prompt


class AgentType:
    valid_models = {
        "Structured": StructuredChatAgent,
        "OpenAIFunctionsAgent": OpenAIFunctionsAgent,
    }

    @classmethod
    def get_agent(cls, model_name: str = "OpenAIFunctionsAgent"):
        try:
            agent = cls.valid_models[model_name]
            return agent
        except KeyError:
            raise ValueError(
                f"""Invalid agent type: {model_name}
                Please choose from {cls.valid_models.keys()}"""
            )


class MDAgent:
    def __init__(
        self,
        tools=None,
        agent_type="OpenAIFunctionsAgent",  # this can also be structured_chat
        model="gpt-4-1106-preview",  # current name for gpt-4 turbo
        tools_model="gpt-4-1106-preview",
        temp=0.1,
        max_iterations=40,
        verbose=True,
        subagents_model="gpt-4-1106-preview",
        ckpt_dir="ckpt",
        resume=False,
        learn=True,
        top_k_tools=20,  # set "all" if you want to use all tools (& skills if resume)
        use_human_tool=False,
        curriculum=True,
        uploaded_files=[],  # user input files to add to path registry
    ):
        self.resume = resume
        self.ckpt_dir = ckpt_dir
        self.path_registry = PathRegistry.get_instance(
            resume=self.resume, ckpt_dir=self.ckpt_dir
        )
        self.ckpt_dir = self.path_registry.ckpt_dir
        self.uploaded_files = uploaded_files
        for file in uploaded_files:  # todo -> allow users to add descriptions?
            self.path_registry.map_path(file, file, description="User uploaded file")

        self.agent_type = agent_type
        self.ckpt_dir = ckpt_dir
        self.user_tools = tools
        self.tools_llm = _make_llm(tools_model, temp, verbose)
        self.top_k_tools = top_k_tools
        self.use_human_tool = use_human_tool

        self.llm = ChatOpenAI(
            temperature=temp,
            model=model,
            client=None,
            streaming=True,
            callbacks=[StreamingStdOutCallbackHandler()],
        )

        if learn:
            self.skip_subagents = False
        else:
            self.skip_subagents = True

        self.subagents_settings = SubAgentSettings(
            path_registry=self.path_registry,
            subagents_model=subagents_model,
            temp=temp,
            max_iterations=max_iterations,
            verbose=verbose,
            resume=self.resume,
            curriculum=curriculum,
        )

    def _initialize_tools_and_agent(self, user_input=None):
        """Retrieve tools and initialize the agent."""
        if self.user_tools is not None:
            self.tools = self.user_tools
        else:
            if self.top_k_tools != "all" and user_input is not None:
                # retrieve only tools relevant to user input
                self.tools = get_tools(
                    query=user_input,
                    llm=self.tools_llm,
                    subagent_settings=self.subagents_settings,
                    human=self.use_human_tool,
                    skip_subagents=self.skip_subagents,
                )
            else:
                # retrieve all tools, including new tools if any
                self.tools = make_all_tools(
                    self.tools_llm,
                    subagent_settings=self.subagents_settings,
                    human=self.use_human_tool,
                    skip_subagents=self.skip_subagents,
                )
        return AgentExecutor.from_agent_and_tools(
            tools=self.tools,
            agent=AgentType.get_agent(self.agent_type).from_llm_and_tools(
                self.llm,
                self.tools,
            ),
            handle_parsing_errors=True,
        )

    def run(self, user_input, callbacks=None):
        self.prompt = make_prompt(user_input, self.agent_type, model="gpt-3.5-turbo")
        self.agent = self._initialize_tools_and_agent(user_input)
<<<<<<< HEAD
        return self.agent.run(self.prompt.format(input=user_input), callbacks=callbacks)

    # def run_and_eval(self, user_input, callbacks=None):
    #     self.agent = self._initialize_tools_and_agent(user_input)
    #     num_steps = 0
    #     tools_used = {}
    #     tools_details = {}
    #     step_start_time = start_time = time.time()
    #     for step in self.agent.iter({"input": user_input}, include_run_info=True):
    #         output = step.get("intermediate_step")
    #         if output:
    #             num_steps += 1
    #             action, observation = output[0]
    #             current_time = time.time()
    #             step_elapsed_time = current_time - step_start_time
    #             step_start_time = current_time
    #             tools_used[action.tool] = tools_used.get(action.tool, 0) + 1
    #             tools_details[f"Step {num_steps}"] = {
    #                 "tool": action.tool,
    #                 "tool_input": action.tool_input,
    #                 "observation": observation,
    #                 "step_elapsed_time (sec)": step_elapsed_time,
    #                 "timestamp_from_start (sec)": current_time - start_time,
    #             }
    #     final_output = step["output"]
    #     run_id = step["__run"].run_id
    #     total_seconds = time.time() - start_time
    #     total_mins = total_seconds / 60

    #     agent_settings = {
    #         "llm": self.llm.model_name,
    #         "agent_type": self.agent_type,
    #         "resume": self.subagents_settings.resume,
    #         "learn": not self.skip_subagents,
    #         "curriculum": self.subagents_settings.curriculum,
    #     }
    #     print("\n----- Evaluation Summary -----")
    #     print(f"Total Steps: {num_steps+1}")
    #     print(f"Total Time: {total_seconds:.2f} seconds ({total_mins:.2f} minutes)")

    #     summary = {
    #         "agent_settings": agent_settings,
    #         "total_steps": num_steps,
    #         "total_time_seconds": f"{total_seconds:.3f}",
    #         "total_time_minutes": f"{total_mins:.3f}",
    #         "final_answer": final_output,
    #         "tools_used": tools_used,
    #         "tools_details": tools_details,
    #         "run_id": str(run_id),
    #     }
    #     timestamp = time.strftime("%Y%m%d-%H%M%S")
    #     os.makedirs(f"{self.ckpt_dir}/eval", exist_ok=True)
    #     filename = f"{self.ckpt_dir}/eval/evaluation_{timestamp}.json"
    #     with open(filename, "w") as f:
    #         json.dump(summary, f, indent=4)
    #     print(f"Summary saved to {filename}")
    #     return final_output

    def run_and_eval(self, user_input, callbacks=None, return_eval=False):
        self.agent = self._initialize_tools_and_agent(user_input)
        num_steps = 0
        tools_used = {}
        tools_details = {}
        failed_steps = 0
        step_start_time = start_time = time.time()
        last_step_status = ""
        second_last_step_status = ""

        for step in self.agent.iter({"input": user_input}, include_run_info=True):
            output = step.get("intermediate_step")
            if output:
                num_steps += 1
                action, observation = output[0]
                current_time = time.time()
                step_elapsed_time = current_time - step_start_time
                step_start_time = current_time
                tools_used[action.tool] = tools_used.get(action.tool, 0) + 1

                # Determine success or failure from the first sentence of the output
                first_sentence = observation.split(".")[
                    0
                ]  # Assuming sentences end with '.'
                status = "Failed" if "Failed" in first_sentence else "Succeeded"
                if "Failed" in status:
                    failed_steps += 1

                # Update step statuses
                second_last_step_status = last_step_status
                last_step_status = status

                tools_details[f"Step {num_steps}"] = {
                    "tool": action.tool,
                    "tool_input": action.tool_input,
                    "observation": observation,
                    "status": status,  # Include success/failure status
                    "step_elapsed_time (sec)": f"{step_elapsed_time:.3f}",
                    "timestamp_from_start (sec)": f"{current_time - start_time:.3f}",
                }

        final_output = step.get("output", "")
        if "Succeeded" in final_output.split(".")[0]:
            prompt_passed = True
        elif "Failed" in final_output.split(".")[0]:
            prompt_passed = False
        else:
            # If the last step output doesn't explicitly state "Succeeded" or "Failed",
            # determine the success of the prompt based on the second last step status.
            prompt_passed = second_last_step_status != "Failed"

        run_id = step.get("__run", {}).get("run_id", "")
        total_seconds = time.time() - start_time
        total_mins = total_seconds / 60
        agent_settings = {
            "llm": self.llm.model_name,
            "agent_type": self.agent_type,
            "resume": self.subagents_settings.resume,
            "learn": not self.skip_subagents,
            "curriculum": self.subagents_settings.curriculum,
            "memory": self.subagents_settings.memory,
        }
        print("\n----- Evaluation Summary -----")
        print(f"Total Steps: {num_steps+1}")
        print(f"Total Time: {total_seconds:.2f} seconds ({total_mins:.2f} minutes)")

        summary = {
            "agent_settings": agent_settings,
            "prompt": user_input,
            "prompt_success": prompt_passed,
            "total_steps": num_steps,
            "failed_steps": failed_steps,
            "total_time_seconds": f"{total_seconds:.3f}",
            "total_time_minutes": f"{total_mins:.3f}",
            "final_answer": final_output,
            "tools_used": tools_used,
            "tools_details": tools_details,
            "run_id": str(run_id),
        }

        timestamp = time.strftime("%Y%m%d-%H%M%S")
        os.makedirs(f"{self.ckpt_dir}/eval", exist_ok=True)
        filename = f"{self.ckpt_dir}/eval/eval_{timestamp}.json"
        with open(filename, "w") as f:
            json.dump(summary, f, indent=4)

        if return_eval:
            brief_summary = {
                "agent_settings": agent_settings,
                "prompt_success": prompt_passed,
                "total_steps": num_steps,
                "failed_steps": failed_steps,
                "total_time_seconds": f"{total_seconds:.3f}",
                "run_id": str(run_id),
                "final_answer": final_output,
            }
            return final_output, brief_summary
        return final_output
=======
        return self.agent.run(self.prompt, callbacks=callbacks)

    def force_clear_mem(self, all=False) -> str:
        if all:
            ckpt_dir = os.path.abspath(os.path.dirname(self.path_registry.ckpt_dir))
        else:
            ckpt_dir = self.path_registry.ckpt_dir
        confirmation = "nonsense"
        while confirmation.lower() not in ["yes", "no"]:
            confirmation = input(
                "Are you sure you want to"
                "clear memory? This will "
                "remove all saved "
                "checkpoints? (yes/no): "
            )

        if confirmation.lower() == "yes":
            set_ckpt = SetCheckpoint()
            set_ckpt.clear_all_ckpts(ckpt_dir)
            return "All checkpoints have been removed."
        else:
            return "Action canceled."
>>>>>>> 3bdab5b3
<|MERGE_RESOLUTION|>--- conflicted
+++ resolved
@@ -1,13 +1,7 @@
-<<<<<<< HEAD
 import json
 import os
 import time
 
-from dotenv import load_dotenv
-=======
-import os
-
->>>>>>> 3bdab5b3
 from langchain.agents import AgentExecutor, OpenAIFunctionsAgent
 from langchain.agents.structured_chat.base import StructuredChatAgent
 from langchain.callbacks.streaming_stdout import StreamingStdOutCallbackHandler
@@ -131,8 +125,7 @@
     def run(self, user_input, callbacks=None):
         self.prompt = make_prompt(user_input, self.agent_type, model="gpt-3.5-turbo")
         self.agent = self._initialize_tools_and_agent(user_input)
-<<<<<<< HEAD
-        return self.agent.run(self.prompt.format(input=user_input), callbacks=callbacks)
+        return self.agent.run(self.prompt, callbacks=callbacks)
 
     # def run_and_eval(self, user_input, callbacks=None):
     #     self.agent = self._initialize_tools_and_agent(user_input)
@@ -214,9 +207,12 @@
                 first_sentence = observation.split(".")[
                     0
                 ]  # Assuming sentences end with '.'
-                status = "Failed" if "Failed" in first_sentence else "Succeeded"
-                if "Failed" in status:
-                    failed_steps += 1
+                if "Failed" in first_sentence or "Error" in first_sentence:
+                    status = "Failed"
+                elif "Succeeded" in first_sentence:
+                    status = "Succeeded"
+                else:
+                    status = "Unclear"
 
                 # Update step statuses
                 second_last_step_status = last_step_status
@@ -288,8 +284,6 @@
             }
             return final_output, brief_summary
         return final_output
-=======
-        return self.agent.run(self.prompt, callbacks=callbacks)
 
     def force_clear_mem(self, all=False) -> str:
         if all:
@@ -310,5 +304,4 @@
             set_ckpt.clear_all_ckpts(ckpt_dir)
             return "All checkpoints have been removed."
         else:
-            return "Action canceled."
->>>>>>> 3bdab5b3
+            return "Action canceled."