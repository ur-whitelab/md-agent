from typing import Any

import pqapi
<<<<<<< HEAD
from langchain.tools import BaseTool
=======
>>>>>>> 04b1830c


def dummy_function() -> int:
    return 46


def partial(func: Any, *args: Any, **kwargs: Any) -> Any:
    """
    This function is a workaround for the partial
    function error in newer langchain versions.
    This can be removed if not needed.
    """

    def wrapped(*args_wrapped: Any, **kwargs_wrapped: Any) -> Any:
        final_args = args + args_wrapped
        final_kwargs = {**kwargs, **kwargs_wrapped}
        return func(*final_args, **final_kwargs)

    return wrapped


<<<<<<< HEAD
class Scholar2ResultLLM(BaseTool):
    name = "LiteratureSearch"
    description = """Input a specific question,
                returns an answer from literature search."""
    pqa_key: str = ""

    def __init__(self, pqa_key: str):
        super().__init__()
        self.pqa_key = pqa_key

    def _run(self, question: str) -> str:
        """Use the tool"""
        response = pqapi.agent_query("default", question)
        return response.answer

    async def _arun(self, question: str) -> str:
        """Use the tool asynchronously"""
        raise NotImplementedError
=======
class Scholar2ResultLLM:
    def __init__(self, pqa_key: str):
        self.pqa_key = pqa_key

    def query(self, question: str) -> str:
        response = pqapi.agent_query("default", question)
        return response.answer
>>>>>>> 04b1830c
<|MERGE_RESOLUTION|>--- conflicted
+++ resolved
@@ -1,32 +1,14 @@
 from typing import Any
 
 import pqapi
-<<<<<<< HEAD
 from langchain.tools import BaseTool
-=======
->>>>>>> 04b1830c
+
 
 
 def dummy_function() -> int:
     return 46
 
 
-def partial(func: Any, *args: Any, **kwargs: Any) -> Any:
-    """
-    This function is a workaround for the partial
-    function error in newer langchain versions.
-    This can be removed if not needed.
-    """
-
-    def wrapped(*args_wrapped: Any, **kwargs_wrapped: Any) -> Any:
-        final_args = args + args_wrapped
-        final_kwargs = {**kwargs, **kwargs_wrapped}
-        return func(*final_args, **final_kwargs)
-
-    return wrapped
-
-
-<<<<<<< HEAD
 class Scholar2ResultLLM(BaseTool):
     name = "LiteratureSearch"
     description = """Input a specific question,
@@ -44,13 +26,4 @@
 
     async def _arun(self, question: str) -> str:
         """Use the tool asynchronously"""
-        raise NotImplementedError
-=======
-class Scholar2ResultLLM:
-    def __init__(self, pqa_key: str):
-        self.pqa_key = pqa_key
-
-    def query(self, question: str) -> str:
-        response = pqapi.agent_query("default", question)
-        return response.answer
->>>>>>> 04b1830c
+        raise NotImplementedError