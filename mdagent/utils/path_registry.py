--- conflicted
+++ resolved
@@ -214,10 +214,8 @@
         parts, ending = file_name.split(".")
         parts_list = parts.split("_")
         current_ids = self.list_path_names()
-<<<<<<< HEAD
+        current_ids = self.list_path_names()
         print(current_ids)
-=======
->>>>>>> df1dcbfe
         # Extract the timestamp (assuming it's always in the second to last part)
         timestamp_part = parts_list[-1]
         # Get the last 6 digits of the timestamp
