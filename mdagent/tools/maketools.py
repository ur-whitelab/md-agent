--- conflicted
+++ resolved
@@ -21,7 +21,6 @@
     PackMolTool,
     PPIDistance,
     ProteinName2PDBTool,
-    RDFTool,
     RMSDCalculator,
     Scholar2ResultLLM,
     SetUpandRunFunction,
@@ -87,13 +86,7 @@
         PPIDistance(path_registry=path_instance),
         RMSDCalculator(path_registry=path_instance),
         SetUpandRunFunction(path_registry=path_instance),
-<<<<<<< HEAD
-        ModifyBaseSimulationScriptTool(path_registry=path_instance, llm=llm),
-        RDFTool(path_registry=path_instance),
-        SimulationOutputFigures(),
-=======
         SimulationOutputFigures(path_registry=path_instance),
->>>>>>> 759b34ef
     ]
     if subagent_settings is None:
         subagent_settings = SubAgentSettings(path_registry=path_instance)
