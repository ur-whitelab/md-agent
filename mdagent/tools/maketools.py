--- conflicted
+++ resolved
@@ -68,11 +68,7 @@
     path_instance = PathRegistry.get_instance()  # get instance first
     if llm:
         all_tools += agents.load_tools(["llm-math"], llm)
-<<<<<<< HEAD
-        # all_tools += [PythonREPLTool()]  # or PythonREPLTool(llm=llm)?
-=======
         # all_tools += [PythonREPLTool()]
->>>>>>> 9228878e
         all_tools += [
             ModifyBaseSimulationScriptTool(path_registry=path_instance, llm=llm)
         ]
@@ -89,16 +85,11 @@
         PackMolTool(path_registry=path_instance),
         SmallMolPDB(path_registry=path_instance),
         VisualizeProtein(path_registry=path_instance),
-<<<<<<< HEAD
         RadiusofGyrationAverage(path_registry=path_instance),
         RadiusofGyrationPerFrame(path_registry=path_instance),
         RadiusofGyrationPlot(path_registry=path_instance),
-        PPIDistance(),
-        RMSDCalculator(),
-=======
         PPIDistance(path_registry=path_instance),
         RMSDCalculator(path_registry=path_instance),
->>>>>>> 9228878e
         SetUpandRunFunction(path_registry=path_instance),
         SimulationOutputFigures(path_registry=path_instance),
     ]
