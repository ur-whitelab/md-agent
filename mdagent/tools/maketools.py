--- conflicted
+++ resolved
@@ -9,19 +9,15 @@
 
 from .base_tools import (
     CleaningToolFunction,
-<<<<<<< HEAD
+    ComputeAcylindricity,
+    ComputeAsphericity,
     ComputeDipoleMoments,
+    ComputeDSSP,
+    ComputeGyrationTensor,
     ComputeIsothermalCompressabilityKappaT,
     ComputeLPRMSD,
     ComputeMassDensity,
-=======
-    ComputeAcylindricity,
-    ComputeAsphericity,
-    ComputeDSSP,
-    ComputeGyrationTensor,
-    ComputeLPRMSD,
     ComputeRelativeShapeAntisotropy,
->>>>>>> 71faff16
     ComputeRMSD,
     ComputeRMSF,
     ComputeStaticDielectric,
@@ -85,19 +81,16 @@
 
     # add base tools
     base_tools = [
-<<<<<<< HEAD
         ComputeIsothermalCompressabilityKappaT(path_registry=path_instance),
         ComputeMassDensity(path_registry=path_instance),
         ComputeStaticDielectric(path_registry=path_instance),
         ComputeDipoleMoments(path_registry=path_instance),
-=======
         SummarizeProteinStructure(path_registry=path_instance),
         ComputeAcylindricity(path_registry=path_instance),
         ComputeAsphericity(path_registry=path_instance),
         ComputeDSSP(path_registry=path_instance),
         ComputeGyrationTensor(path_registry=path_instance),
         ComputeRelativeShapeAntisotropy(path_registry=path_instance),
->>>>>>> 71faff16
         CleaningToolFunction(path_registry=path_instance),
         ComputeLPRMSD(path_registry=path_instance),
         ComputeRMSD(path_registry=path_instance),
