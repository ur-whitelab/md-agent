--- conflicted
+++ resolved
@@ -62,6 +62,7 @@
         ListRegistryPaths(path_registry=path_instance),
         MomentOfInertia(path_registry=path_instance),
         PackMolTool(path_registry=path_instance),
+        PCATool(path_registry=path_instance),
         PPIDistance(path_registry=path_instance),
         ProteinName2PDBTool(path_registry=path_instance),
         RadiusofGyrationAverage(path_registry=path_instance),
@@ -70,13 +71,9 @@
         RDFTool(path_registry=path_instance),
         SetUpandRunFunction(path_registry=path_instance),
         SimulationOutputFigures(path_registry=path_instance),
-<<<<<<< HEAD
-        PCATool(path_registry=path_instance),
-=======
         SmallMolPDB(path_registry=path_instance),
         SolventAccessibleSurfaceArea(path_registry=path_instance),
         VisualizeProtein(path_registry=path_instance),
->>>>>>> 02dab3d8
     ]
 
     all_tools += base_tools
