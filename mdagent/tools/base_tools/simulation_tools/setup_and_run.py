--- conflicted
+++ resolved
@@ -275,12 +275,6 @@
             if self.sim_params["Ensemble"] == "NPT":
                 pressure = self.int_params.get("Pressure", 1.0)
 
-<<<<<<< HEAD
-            if "Pressure" not in self.int_params:
-                print(
-                    "Warning: 'Pressure' not provided. ",
-                    "Using default pressure of 1.0 atm.",
-=======
                 if "Pressure" not in self.int_params:
                     print(
                         "Warning: 'Pressure' not provided. ",
@@ -293,16 +287,7 @@
                         self.int_params["Temperature"],
                         self.sim_params.get("barostatInterval", 25),
                     )
->>>>>>> 49edf6ef
                 )
-
-            self.system.addForce(
-                MonteCarloBarostat(
-                    pressure,
-                    self.int_params["Temperature"],
-                    self.sim_params.get("barostatInterval", 25),
-                )
-            )
 
     def setup_integrator(self):
         print("Setting up integrator...")
@@ -738,18 +723,22 @@
             system.addForce(MonteCarloBarostat(pressure, temperature, barostatInterval))
             """
 
-        if integrator_type == "LangevinMiddle" and \
-            constraints != "None" and constraints:
+        if (
+            integrator_type == "LangevinMiddle"
+            and constraints != "None"
+            and constraints
+        ):
             print("Constraints must be set to 'None' for LangevinMiddle integrator.")
-            print(integrator_type, "constraints: ",constraints)
+            print(integrator_type, "constraints: ", constraints)
             script_content += """
         integrator = LangevinMiddleIntegrator(temperature, friction, dt)
         integrator.setConstraintTolerance(constraintTolerance)
         simulation = Simulation(modeller.topology, system, integrator, platform)
         simulation.context.setPositions(modeller.positions)
         """
-        if integrator_type == "LangevinMiddle" and \
-            (constraints == "None" or constraints is None):
+        if integrator_type == "LangevinMiddle" and (
+            constraints == "None" or constraints is None
+        ):
             script_content += """
             integrator = LangevinMiddleIntegrator(temperature, friction, dt)
             simulation = Simulation(modeller.topology, system, integrator, platform)
