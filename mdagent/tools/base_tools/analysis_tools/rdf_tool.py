--- conflicted
+++ resolved
@@ -1,4 +1,3 @@
-import os
 from typing import List, Optional
 
 import matplotlib.pyplot as plt
@@ -79,15 +78,13 @@
             print("Error in RDF calculation:", str(e))
             raise ("Error in RDF calculation: ", str(e))
         # save plot
-        plot_name = f"{self.path_registry.ckpt_figures}/rdf_{trajectory_id}.png"
+        plot_name_save = f"{self.path_registry.ckpt_figures}/rdf_{trajectory_id}.png"
         fig, ax = plt.subplots()
         ax.plot(r, gr)
         ax.set_xlabel(r"$r$ (nm)")
         ax.set_ylabel(r"$g(r)$")
         ax.set_title("RDF")
-<<<<<<< HEAD
-        plt.savefig(plot_name)
-=======
+        plt.savefig(plot_name_save)
         plot_name = self.path_registry.write_file_name(
             type=FileType.FIGURE,
             fig_analysis="rdf",
@@ -96,16 +93,12 @@
         )
         fig_id = self.path_registry.get_fileid(plot_name, type=FileType.FIGURE)
 
-        if not os.path.exists("files/figures"):
-            os.makedirs("files/figures")
-
-        plt.savefig(f"files/figures/{plot_name}")
+        plt.savefig(f"{self.path_registry.ckpt_figures}/rdf_{trajectory_id}.png")
         self.path_registry.map_path(
             fig_id,
             plot_name,
             description=f"RDF plot for the trajectory file with id: {trajectory_id}",
         )
->>>>>>> 59aff898
         plt.close()
         return (
             "RDF calculated successfully"
