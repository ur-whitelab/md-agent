--- conflicted
+++ resolved
@@ -21,7 +21,7 @@
     SetUpAndRunTool,
     SimulationFunctions,
 )
-from .thermo_tools import (
+from .analysis_tools.thermo_tools import (
     ComputeDensity,
     ComputeDipoleMoments,
     ComputeIsothermalCompressabilityKappaT,
@@ -63,16 +63,9 @@
     "VisFunctions",
     "VisualizeProtein",
     "get_pdb",
-<<<<<<< HEAD
-    "CleaningToolFunction",
-    "SetUpandRunFunction",
-    "ModifyBaseSimulationScriptTool",
-    "RDFTool",
     "ComputeDipoleMoments",
     "ComputeStaticDielectric",
     "ComputeIsothermalCompressabilityKappaT",
     "ComputeThermalExpansionAlphaP",
     "ComputeDensity",
-=======
->>>>>>> 4884f63b
 ]