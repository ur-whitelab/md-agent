--- conflicted
+++ resolved
@@ -100,14 +100,8 @@
     "PCATool",
     "PPIDistance",
     "ProteinName2PDBTool",
-<<<<<<< HEAD
-    "RadiusofGyrationAverage",
-    "RadiusofGyrationPerFrame",
-    "RadiusofGyrationPlot",
+    "RadiusofGyrationTool",
     "RamachandranPlot",
-=======
-    "RadiusofGyrationTool",
->>>>>>> 573259fb
     "RDFTool",
     "RMSDCalculator",
     "Scholar2ResultLLM",
