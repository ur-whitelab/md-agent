--- conflicted
+++ resolved
@@ -1,13 +1,10 @@
 import os
 
-<<<<<<< HEAD
-=======
 import langchain
 from langchain import agents
 
 from ..general_tools import Scholar2ResultLLM
 
->>>>>>> 04b1830c
 
 class MDTools:
     def __init__(
@@ -37,11 +34,6 @@
         Standard tools:
         Tools directly imported from langchain: math, etc.
         """
-<<<<<<< HEAD
-        import langchain
-        from langchain import agents
-=======
->>>>>>> 04b1830c
 
         sub_llm = langchain.OpenAI(
             temperature=self.surrogate_llm_temp, model_name=self.surrogate_llm
@@ -58,27 +50,9 @@
         and knowledge distillation with llms.
         """
 
-<<<<<<< HEAD
-        from ..general_tools import Scholar2ResultLLM
-
         search_tools = []
         if self.pqa_key is not None:
             pqa_result = Scholar2ResultLLM(self.pqa_key)
             search_tools.append(pqa_result)
 
-=======
-        if self.pqa_key is not None:
-            pqa_result = Scholar2ResultLLM(self.pqa_key)
-
-        search_tools = [
-            agents.Tool(
-                name="LiteratureSearch",
-                func=pqa_result.query,
-                description=(
-                    "Input a specific question,"
-                    "returns an answer from literature search. "
-                ),
-            )
-        ]
->>>>>>> 04b1830c
         return search_tools