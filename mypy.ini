# mypy.ini
# This configuration file is for mypy, a static type checker for Python.

[mypy]
python_version = 3.10

# The following sections tell mypy to ignore missing imports for certain libraries.
# If a library doesn't have type hints (or "stub files"), mypy can't check the types
# of any objects that come from that library. By ignoring missing imports, we can
# prevent mypy from raising an error in this case.

# Note that this means mypy won't be able to check the types of any objects that come
# from these libraries, so we're losing some of the benefits of static typing for those
# parts of our code. We should only add these settings for libraries that we're certain
# don't have type hints or stub files.

# Ignore missing imports from setuptools
[mypy-setuptools.*]
ignore_missing_imports = True
<<<<<<< HEAD
=======

# Ignore missing imports from setuptools
[mypy-dotenv.*]
ignore_missing_imports = True
>>>>>>> e5d99a47

 # Ignore missing imports from langchain
[mypy-langchain.*]
ignore_missing_imports = True

 # Ignore missing imports from paperqa
[mypy-paperqa.*]
ignore_missing_imports = True

  # Ignore missing imports from pqapi
[mypy-pqapi.*]
ignore_missing_imports = True

 # Ignore missing imports from paperscraper
[mypy-paperscraper.*]
ignore_missing_imports = True

 # Ignore missing imports from pypdf.errors
[mypy-pypdf.*]
ignore_missing_imports = True

 # Ignore missing imports from rmrkl
[mypy-rmrkl.*]
ignore_missing_imports = True
<<<<<<< HEAD

 # Ignore missing imports from pytest
[mypy-pytest.*]
ignore_missing_imports = True
=======
>>>>>>> e5d99a47

 # Ignore missing imports from nbformat
[mypy-nbformat.*]
ignore_missing_imports = True
<<<<<<< HEAD

 # Ignore missing imports from requests
[mypy-requests.*]
ignore_missing_imports = True

 # Ignore missing imports from pytest
[mypy-pdbfixer.*]
ignore_missing_imports = True

 # Ignore missing imports from pytest
[mypy-openmm.*]
=======

 # Ignore missing imports from pytest
[mypy-pytest.*]
>>>>>>> e5d99a47
ignore_missing_imports = True<|MERGE_RESOLUTION|>--- conflicted
+++ resolved
@@ -17,13 +17,12 @@
 # Ignore missing imports from setuptools
 [mypy-setuptools.*]
 ignore_missing_imports = True
-<<<<<<< HEAD
-=======
+
 
 # Ignore missing imports from setuptools
 [mypy-dotenv.*]
 ignore_missing_imports = True
->>>>>>> e5d99a47
+
 
  # Ignore missing imports from langchain
 [mypy-langchain.*]
@@ -48,18 +47,17 @@
  # Ignore missing imports from rmrkl
 [mypy-rmrkl.*]
 ignore_missing_imports = True
-<<<<<<< HEAD
+
 
  # Ignore missing imports from pytest
 [mypy-pytest.*]
 ignore_missing_imports = True
-=======
->>>>>>> e5d99a47
+
 
  # Ignore missing imports from nbformat
 [mypy-nbformat.*]
 ignore_missing_imports = True
-<<<<<<< HEAD
+
 
  # Ignore missing imports from requests
 [mypy-requests.*]
@@ -71,9 +69,9 @@
 
  # Ignore missing imports from pytest
 [mypy-openmm.*]
-=======
+ignore_missing_imports = True
+
 
  # Ignore missing imports from pytest
 [mypy-pytest.*]
->>>>>>> e5d99a47
 ignore_missing_imports = True