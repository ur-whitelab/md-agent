--- conflicted
+++ resolved
@@ -8,17 +8,12 @@
 from langchain.chat_models import ChatOpenAI
 
 from mdagent.tools.base_tools import Scholar2ResultLLM
-from mdagent.utils import FileType, PathRegistry
+from mdagent.utils import FileType
 
 
 @pytest.fixture
 def todays_date():
     return str(datetime.today().strftime("%Y%m%d"))
-
-
-@pytest.fixture
-def registry():
-    return PathRegistry()
 
 
 def test_write_to_file(get_registry):
@@ -97,14 +92,9 @@
     assert file_name.endswith(".dcd")
 
 
-<<<<<<< HEAD
-def test_write_file_name_figure_1(path_registry, todays_date):
-    file_name = path_registry.write_file_name(
-=======
 def test_write_file_name_figure_1(get_registry, todays_date):
     registry = get_registry("raw", False)
     file_name = registry.write_file_name(
->>>>>>> b3597933
         FileType.FIGURE,
         Sim_id="SIM456",
         time_stamp=todays_date,
@@ -116,14 +106,9 @@
     assert file_name.endswith(".png")
 
 
-<<<<<<< HEAD
-def test_write_file_name_figure_2(path_registry, todays_date):
-    file_name = path_registry.write_file_name(
-=======
 def test_write_file_name_figure_2(get_registry, todays_date):
     registry = get_registry("raw", False)
     file_name = registry.write_file_name(
->>>>>>> b3597933
         FileType.FIGURE,
         Log_id="LOG_123456",
         time_stamp=todays_date,
@@ -135,14 +120,9 @@
     assert file_name.endswith(".jpg")
 
 
-<<<<<<< HEAD
-def test_write_file_name_figure_3(path_registry, todays_date):
-    file_name = path_registry.write_file_name(
-=======
 def test_write_file_name_figure_3(get_registry, todays_date):
     registry = get_registry("raw", False)
     file_name = registry.write_file_name(
->>>>>>> b3597933
         FileType.FIGURE,
         Log_id="LOG_123456",
         fig_analysis="randomanalytic",
@@ -154,12 +134,8 @@
     assert file_name.endswith(".jpg")
 
 
-<<<<<<< HEAD
-def test_map_path(path_registry):
-=======
 def test_map_path(get_registry):
     registry = get_registry("raw", False)
->>>>>>> b3597933
     mock_json_data = {
         "existing_name": {
             "path": "existing/path",
