import os
import warnings
from unittest.mock import mock_open, patch

import pytest

<<<<<<< HEAD
from mdagent.tools.clean_tools import _add_hydrogens_and_remove_water
from mdagent.tools.setup_and_Run import (
    _extract_parameters_path,
    _setup_simulation_from_json,
)
=======
from mdagent.tools.md_util_tools import get_pdb
>>>>>>> d30c8ae4
from mdagent.tools.vis_tools import VisFunctions

warnings.filterwarnings("ignore", category=DeprecationWarning, module="pkg_resources")


@pytest.fixture
def path_to_cif():
    # Save original working directory
    original_cwd = os.getcwd()

    # Change current working directory to the directory where the CIF file is located
    tests_dir = os.path.dirname(os.path.abspath(__file__))
    os.chdir(tests_dir)

    # Yield the filename only
    filename_only = "3pqr.cif"
    yield filename_only

    # Restore original working directory after the test is done
    os.chdir(original_cwd)


# Test visualization tools
@pytest.fixture
def vis_fxns():
    return VisFunctions()


@pytest.mark.skip(reason="molrender is not pip installable")
def test_run_molrender(
    path_to_cif,
):
    result = vis_fxns.run_molrender(path_to_cif, vis_fxns)
    assert result == "Visualization created"


def test_create_notebook(path_to_cif, vis_fxns):
    result = vis_fxns.create_notebook(path_to_cif)
    assert result == "Visualization Complete"


<<<<<<< HEAD
def test_add_hydrogens_and_remove_water(path_to_cif):
    result = _add_hydrogens_and_remove_water(path_to_cif)
    assert "Cleaned File" in result  # just want to make sur the function ran


@patch("os.path.exists")
@patch("os.listdir")
def test_extract_parameters_path(mock_listdir, mock_exists):
    # Test when parameters.json exists
    mock_exists.return_value = True
    assert _extract_parameters_path() == "parameters.json"
    mock_exists.assert_called_once_with("parameters.json")
    mock_exists.reset_mock()  # Reset the mock for the next scenario

    # Test when parameters.json does not exist, but some_parameters.json does
    mock_exists.return_value = False
    mock_listdir.return_value = ["some_parameters.json", "other_file.txt"]
    assert _extract_parameters_path() == "some_parameters.json"

    # Test when no appropriate file exists
    mock_listdir.return_value = ["other_file.json", "other_file.txt"]
    with pytest.raises(ValueError) as e:
        _extract_parameters_path()
    assert str(e.value) == "No parameters.json file found in directory."


@patch(
    "builtins.open",
    new_callable=mock_open,
    read_data='{"param1": "value1", "param2": "value2"}',
)
@patch("json.load")
def test_setup_simulation_from_json(mock_json_load, mock_file_open):
    # Define the mock behavior for json.load
    mock_json_load.return_value = {"param1": "value1", "param2": "value2"}
    params = _setup_simulation_from_json("test_file.json")
    mock_file_open.assert_called_once_with("test_file.json", "r")
    mock_json_load.assert_called_once()
    assert params == {"param1": "value1", "param2": "value2"}
=======
# Test MD utility tools
@pytest.fixture
def fibronectin():
    return "fibronectin"


def test_getpdb(fibronectin):
    name = get_pdb(fibronectin)
    assert name == "1X3D.cif"
>>>>>>> d30c8ae4
<|MERGE_RESOLUTION|>--- conflicted
+++ resolved
@@ -4,15 +4,12 @@
 
 import pytest
 
-<<<<<<< HEAD
 from mdagent.tools.clean_tools import _add_hydrogens_and_remove_water
 from mdagent.tools.setup_and_Run import (
     _extract_parameters_path,
     _setup_simulation_from_json,
 )
-=======
 from mdagent.tools.md_util_tools import get_pdb
->>>>>>> d30c8ae4
 from mdagent.tools.vis_tools import VisFunctions
 
 warnings.filterwarnings("ignore", category=DeprecationWarning, module="pkg_resources")
@@ -54,7 +51,7 @@
     assert result == "Visualization Complete"
 
 
-<<<<<<< HEAD
+
 def test_add_hydrogens_and_remove_water(path_to_cif):
     result = _add_hydrogens_and_remove_water(path_to_cif)
     assert "Cleaned File" in result  # just want to make sur the function ran
@@ -94,7 +91,7 @@
     mock_file_open.assert_called_once_with("test_file.json", "r")
     mock_json_load.assert_called_once()
     assert params == {"param1": "value1", "param2": "value2"}
-=======
+
 # Test MD utility tools
 @pytest.fixture
 def fibronectin():
@@ -103,5 +100,4 @@
 
 def test_getpdb(fibronectin):
     name = get_pdb(fibronectin)
-    assert name == "1X3D.cif"
->>>>>>> d30c8ae4
+    assert name == "1X3D.cif"