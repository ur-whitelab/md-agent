import json
import os
import time
import warnings
from unittest.mock import MagicMock, mock_open, patch

import pytest
from langchain.chat_models import ChatOpenAI

from mdagent.tools.base_tools import (
    CleaningTools,
    Scholar2ResultLLM,
    VisFunctions,
    get_pdb,
)
from mdagent.tools.base_tools.analysis_tools.plot_tools import PlottingTools
from mdagent.tools.base_tools.preprocess_tools.packing import PackMolTool
from mdagent.tools.base_tools.preprocess_tools.pdb_get import MolPDB
from mdagent.utils import FileType

warnings.filterwarnings("ignore", category=DeprecationWarning, module="pkg_resources")


@pytest.fixture(scope="function")
def path_to_cif():
    # Save original working directory
    original_cwd = os.getcwd()

    # Change current working directory to the directory where the CIF file is located
    tests_dir = os.path.dirname(os.path.abspath(__file__))
    os.chdir(tests_dir)

    # Yield the filename only
    filename_only = "3pqr.cif"
    yield filename_only

    # Restore original working directory after the test is done
    os.chdir(original_cwd)


@pytest.fixture
def fibronectin():
    return "fibronectin pdb"


<<<<<<< HEAD
# @pytest.fixture
# def get_registry():
#    return PathRegistry()


# @pytest.fixture
# def sim_fxns(get_registry):
#    return SimulationFunctions(get_registry)


=======
>>>>>>> 5e38213b
@pytest.fixture
def plotting_tools(get_registry):
    return PlottingTools(get_registry("raw", False))


@pytest.fixture
def vis_fxns(get_registry):
    return VisFunctions(get_registry("raw", False))


@pytest.fixture
def packmol(get_registry):
    return PackMolTool(get_registry("raw", False))


@pytest.fixture
def molpdb(get_registry):
    return MolPDB(get_registry("raw", False))


@pytest.fixture
def cleaning_fxns(get_registry):
    return CleaningTools(get_registry("raw", True))


def test_process_csv(plotting_tools):
    mock_csv_content = "Time,Value1,Value2\n1,10,20\n2,15,25"
    mock_reader = MagicMock()
    mock_reader.fieldnames = ["Time", "Value1", "Value2"]
    mock_reader.__iter__.return_value = iter(
        [
            {"Time": "1", "Value1": "10", "Value2": "20"},
            {"Time": "2", "Value1": "15", "Value2": "25"},
        ]
    )
    plotting_tools.file_path = "mock_file.csv"
    plotting_tools.file_name = "mock_file.csv"
    with patch("builtins.open", mock_open(read_data=mock_csv_content)):
        with patch("csv.DictReader", return_value=mock_reader):
            plotting_tools.process_csv()

    assert plotting_tools.headers == ["Time", "Value1", "Value2"]
    assert len(plotting_tools.matched_headers) == 1
    assert plotting_tools.matched_headers[0][1] == "Time"
    assert len(plotting_tools.data) == 2
    assert (
        plotting_tools.data[0]["Time"] == "1"
        and plotting_tools.data[0]["Value1"] == "10"
    )


def test_plot_data(plotting_tools):
    # Test successful plot generation
    data_success = [
        {"Time": "1", "Value1": "10", "Value2": "20"},
        {"Time": "2", "Value1": "15", "Value2": "25"},
    ]
    headers = ["Time", "Value1", "Value2"]
    matched_headers = [(0, "Time")]

    with patch("matplotlib.pyplot.figure"), patch("matplotlib.pyplot.plot"), patch(
        "matplotlib.pyplot.xlabel"
    ), patch("matplotlib.pyplot.ylabel"), patch("matplotlib.pyplot.title"), patch(
        "matplotlib.pyplot.savefig"
    ), patch(
        "matplotlib.pyplot.close"
    ):
        plotting_tools.data = data_success
        plotting_tools.headers = headers
        plotting_tools.matched_headers = matched_headers
        created_plots = plotting_tools.plot_data()
        assert "FIG_timevsvalue1" in created_plots
        assert "FIG_timevsvalue2" in created_plots

    # Test failure due to non-numeric data
    data_failure = [
        {"Time": "1", "Value1": "A", "Value2": "B"},
        {"Time": "2", "Value1": "C", "Value2": "D"},
    ]

    plotting_tools.data = data_failure
    plotting_tools.headers = headers
    plotting_tools.matched_headers = matched_headers

    with pytest.raises(Exception) as excinfo:
        plotting_tools.plot_data()
        assert "All plots failed due to non-numeric data." in str(excinfo.value)


@pytest.mark.skip(reason="molrender is not pip installable")
def test_run_molrender(path_to_cif, vis_fxns):
    result = vis_fxns.run_molrender(path_to_cif)
    assert result == "Visualization created"


def test_find_png(vis_fxns):
    vis_fxns.starting_files = os.listdir(".")
    test_file = "test_image.png"
    with open(test_file, "w") as f:
        f.write("")
    png_files = vis_fxns._find_png()
    assert test_file in png_files

    os.remove(test_file)


def test_create_notebook(ALA_CIF_file, vis_fxns):
    path_to_cif = ALA_CIF_file
    result = vis_fxns.create_notebook(path_to_cif)
    path_to_notebook = path_to_cif.split(".")[0] + "_vis.ipynb"
    os.remove(path_to_notebook)
    assert result == "Visualization Complete"


<<<<<<< HEAD
@pytest.mark.skip(reason="This has been deprecated")
def test_add_hydrogens_and_remove_water(path_to_cif, cleaning_fxns):
    result = cleaning_fxns._add_hydrogens_and_remove_water(path_to_cif)
    path_to_cleaned_file = "tidy_" + path_to_cif
    os.remove(path_to_cleaned_file)
    assert "Cleaned File" in result


@patch("os.path.exists")
@patch("os.listdir")
@pytest.mark.skip(reason="This has been deprecated")
def test_extract_parameters_path(mock_listdir, mock_exists, sim_fxns):
    # Test when parameters.json exists
    mock_exists.return_value = True
    assert sim_fxns._extract_parameters_path() == "simulation_parameters_summary.json"
    mock_exists.assert_called_once_with("simulation_parameters_summary.json")
    mock_exists.reset_mock()  # Reset the mock for the next scenario

    # Test when parameters.json does not exist, but some_parameters.json does
    mock_exists.return_value = False
    mock_listdir.return_value = ["some_parameters.json", "other_file.txt"]
    assert sim_fxns._extract_parameters_path() == "some_parameters.json"

    # Test when no appropriate file exists
    mock_listdir.return_value = ["other_file.json", "other_file.txt"]
    with pytest.raises(ValueError) as e:
        sim_fxns._extract_parameters_path()
    assert str(e.value) == "No parameters.json file found in directory."


@patch(
    "builtins.open",
    new_callable=mock_open,
    read_data='{"param1": "value1", "param2": "value2"}',
)
@patch("json.load")
@pytest.mark.skip(reason="This has been deprecated")
def test_setup_simulation_from_json(mock_json_load, mock_file_open, sim_fxns):
    # Define the mock behavior for json.load
    mock_json_load.return_value = {"param1": "value1", "param2": "value2"}
    params = sim_fxns._setup_simulation_from_json("test_file.json")
    mock_file_open.assert_called_once_with("test_file.json", "r")
    mock_json_load.assert_called_once()
    assert params == {"param1": "value1", "param2": "value2"}


=======
>>>>>>> 5e38213b
def test_getpdb(fibronectin, get_registry):
    name, _ = get_pdb(fibronectin, get_registry("raw", True))
    assert name.endswith(".pdb")


<<<<<<< HEAD
# @pytest.fixture
# def path_registry():
#    registry = PathRegistry()
#    registry.get_timestamp = lambda: "20240109"
#    return registry


=======
>>>>>>> 5e38213b
def test_write_to_file(get_registry):
    path_registry = get_registry("raw", False)

    with patch("builtins.open", mock_open()):
        file_name = path_registry.write_file_name(
            FileType.PROTEIN,
            protein_name="1XYZ",
            description="testing",
            file_format="pdb",
        )
        # assert file name starts and ends correctly
        assert file_name.startswith("1XYZ")
        assert file_name.endswith(".pdb")


def test_write_file_name_protein(get_registry):
    path_registry = get_registry("raw", False)
    path_registry.get_timestamp = lambda: "20240109_123456"
    file_name = path_registry.write_file_name(
        FileType.PROTEIN, protein_name="1XYZ", description="testing", file_format="pdb"
    )
    assert file_name == "1XYZ_testing_20240109_123456.pdb"


def test_write_file_name_simulation_with_conditions(get_registry):
    path_registry = get_registry("raw", False)
    path_registry.get_timestamp = lambda: "20240109_123456"

    file_name = path_registry.write_file_name(
        FileType.SIMULATION,
        type_of_sim="MD",
        protein_file_id="1XYZ",
        conditions="pH7",
        time_stamp="20240109",
    )
    assert file_name == "MD_1XYZ_pH7_20240109_123456.py"


def test_write_file_name_simulation_modified(get_registry):
    path_registry = get_registry("raw", False)
    path_registry.get_timestamp = lambda: "20240109_123456"

    file_name = path_registry.write_file_name(
        FileType.SIMULATION, Sim_id="SIM456", modified=True, time_stamp="20240109"
    )
    assert file_name == "SIM456_MOD_20240109_123456.py"


def test_write_file_name_simulation_default(get_registry):
    path_registry = get_registry("raw", False)
    path_registry.get_timestamp = lambda: "20240109_123456"

    file_name = path_registry.write_file_name(
        FileType.SIMULATION,
        type_of_sim="MD",
        protein_file_id="123",
        time_stamp="20240109",
    )
    assert file_name == "MD_123_20240109_123456.py"


def test_write_file_name_record(get_registry):
    path_registry = get_registry("raw", False)
    path_registry.get_timestamp = lambda: "20240109_123456"

    file_name = path_registry.write_file_name(
        FileType.RECORD,
        record_type="REC",
        protein_file_id="123",
        Sim_id="SIM456",
        term="dcd",
        time_stamp="20240109",
    )
    assert file_name == "REC_SIM456_123_20240109_123456.dcd"


def test_map_path(get_registry):
    mock_json_data = {
        "existing_name": {
            "path": "existing/path",
            "name": "path",
            "description": "Existing description",
        }
    }
    new_path_dict = {
        "new_name": {
            "path": "new/path",
            "name": "path",
            "description": "New description",
        }
    }
    updated_json_data = {**mock_json_data, **new_path_dict}

    path_registry = get_registry("raw", False)
    path_registry.json_file_path = "dummy_json_file.json"

    # Mocking os.path.exists to simulate the JSON file existence
    with patch("os.path.exists", return_value=True):
        # Mocking open for both reading and writing the JSON file
        with patch(
            "builtins.open", mock_open(read_data=json.dumps(mock_json_data))
        ) as mocked_file:
            # Optionally, you can mock internal methods if needed
            with patch.object(
                path_registry, "_check_for_json", return_value=True
            ), patch.object(
                path_registry, "_check_json_content", return_value=True
            ), patch.object(
                path_registry, "_get_full_path", return_value="new/path"
            ):  # Mocking _get_full_path
                result = path_registry.map_path(
                    "new_name", "new/path", "New description"
                )
                # Aggregating all calls to write into a single string
                written_data = "".join(
                    call.args[0] for call in mocked_file().write.call_args_list
                )

                # Comparing the aggregated data with the expected JSON data
                assert json.loads(written_data) == updated_json_data

                # Check the result message
                assert result == "Path successfully mapped to name: new_name"


def test_small_molecule_pdb(molpdb):
    # Test with a valid SMILES string
    valid_smiles = "C1=CC=CC=C1"  # Benzene
    expected_output = (
        "PDB file for C1=CC=CC=C1 successfully created and saved to "
        "files/pdb/benzene.pdb."
    )
    assert molpdb.small_molecule_pdb(valid_smiles) == expected_output
    assert os.path.exists("files/pdb/benzene.pdb")
    os.remove("files/pdb/benzene.pdb")  # Clean up

    # test with invalid SMILES string and invalid molecule name
    invalid_smiles = "C1=CC=CC=C1X"
    invalid_name = "NotAMolecule"
    expected_output = (
        "There was an error getting pdb. Please input a single molecule name."
    )
    assert molpdb.small_molecule_pdb(invalid_smiles) == expected_output
    assert molpdb.small_molecule_pdb(invalid_name) == expected_output

    # test with valid molecule name
    valid_name = "water"
    expected_output = (
        "PDB file for water successfully created and " "saved to files/pdb/water.pdb."
    )
    assert molpdb.small_molecule_pdb(valid_name) == expected_output
    assert os.path.exists("files/pdb/water.pdb")
    os.remove("files/pdb/water.pdb")  # Clean up


def test_packmol_sm_download_called(packmol):
    packmol.path_registry.map_path("1A3N_144150", "files/pdb/1A3N_144150.pdb", "pdb")
    with patch(
        "mdagent.tools.base_tools.preprocess_tools.packing.PackMolTool._get_sm_pdbs",
        new=MagicMock(),
    ) as mock_get_sm_pdbs:
        test_values = {
            "pdbfiles_id": ["1A3N_144150"],
            "small_molecules": ["water", "benzene"],
            "number_of_molecules": [1, 10, 10],
            "instructions": [
                ["inside box 0. 0. 0. 100. 100. 100."],
                ["inside box 0. 0. 0. 100. 100. 100."],
                ["inside box 0. 0. 0. 100. 100. 100."],
            ],
        }

        packmol._run(**test_values)

        mock_get_sm_pdbs.assert_called_with(["water", "benzene"])


@pytest.mark.parametrize("small_molecule", [["water"], ["benzene"]])
def test_packmol_download_only(packmol, small_molecule):
    packmol.path_registry._remove_path_from_json(f"{small_molecule[0]}")

    packmol._get_sm_pdbs(small_molecule)

    here = os.path.exists(f"files/pdb/{small_molecule[0]}.pdb")
    os.path.exists(f"tests/files/pdb/{small_molecule[0]}.pdb")
    assert here  # or maybe_here
    time_before = os.path.getmtime(f"files/pdb/{small_molecule[0]}.pdb")
    time.sleep(3)
    packmol._get_sm_pdbs(small_molecule)
    time_after = os.path.getmtime(f"files/pdb/{small_molecule[0]}.pdb")
    assert time_before == time_after
    os.remove(f"files/pdb/{small_molecule[0]}.pdb")


@pytest.mark.skip(reason="This was combined with previous test")
def test_packmol_download_only_once(packmol):
    packmol.path_registry._remove_path_from_json("water")
    small_molecules = ["water"]
    packmol._get_sm_pdbs(small_molecules)
    assert os.path.exists("files/pdb/water.pdb")
    water_time = os.path.getmtime("files/pdb/water.pdb")
    time.sleep(5)

    # Call the function again with the same molecule
    packmol._get_sm_pdbs(small_molecules)
    water_time_after = os.path.getmtime("files/pdb/water.pdb")

    assert water_time == water_time_after
    # Clean up
    os.remove("files/pdb/water.pdb")


mocked_files = {"files/solvents": ["water.pdb"]}


def mock_exists(path):
    return path in mocked_files


def mock_listdir(path):
    return mocked_files.get(path, [])


@pytest.fixture
def path_registry_with_mocked_fs(get_registry):
    with patch("os.path.exists", side_effect=mock_exists):
        with patch("os.listdir", side_effect=mock_listdir):
            registry = get_registry("raw", False)
            registry.get_timestamp = lambda: "20240109"
            return registry


@pytest.mark.skip(reason="This was moved to test_pathregistry.py")
def test_init_path_registry(path_registry_with_mocked_fs):
    # This test will run with the mocked file system
    # Here, you can assert if 'water.pdb' under 'solvents' is registered correctly
    # Depending on how your PathRegistry class stores the registry,
    # you may need to check the internal state or the contents of the JSON file.
    # For example:
    assert "water_000000" in path_registry_with_mocked_fs.list_path_names()


@pytest.fixture
def questions():
    qs = [
        "What are the effects of norhalichondrin B in mammals?",
    ]
    return qs[0]


@pytest.mark.skip(reason="This requires an API call")
def test_litsearch(questions):
    llm = ChatOpenAI()

    searchtool = Scholar2ResultLLM(llm=llm)
    for q in questions:
        ans = searchtool._run(q)
        assert isinstance(ans, str)
        assert len(ans) > 0
    if os.path.exists("../query"):
        os.rmdir("../query")<|MERGE_RESOLUTION|>--- conflicted
+++ resolved
@@ -43,19 +43,6 @@
     return "fibronectin pdb"
 
 
-<<<<<<< HEAD
-# @pytest.fixture
-# def get_registry():
-#    return PathRegistry()
-
-
-# @pytest.fixture
-# def sim_fxns(get_registry):
-#    return SimulationFunctions(get_registry)
-
-
-=======
->>>>>>> 5e38213b
 @pytest.fixture
 def plotting_tools(get_registry):
     return PlottingTools(get_registry("raw", False))
@@ -170,70 +157,11 @@
     assert result == "Visualization Complete"
 
 
-<<<<<<< HEAD
-@pytest.mark.skip(reason="This has been deprecated")
-def test_add_hydrogens_and_remove_water(path_to_cif, cleaning_fxns):
-    result = cleaning_fxns._add_hydrogens_and_remove_water(path_to_cif)
-    path_to_cleaned_file = "tidy_" + path_to_cif
-    os.remove(path_to_cleaned_file)
-    assert "Cleaned File" in result
-
-
-@patch("os.path.exists")
-@patch("os.listdir")
-@pytest.mark.skip(reason="This has been deprecated")
-def test_extract_parameters_path(mock_listdir, mock_exists, sim_fxns):
-    # Test when parameters.json exists
-    mock_exists.return_value = True
-    assert sim_fxns._extract_parameters_path() == "simulation_parameters_summary.json"
-    mock_exists.assert_called_once_with("simulation_parameters_summary.json")
-    mock_exists.reset_mock()  # Reset the mock for the next scenario
-
-    # Test when parameters.json does not exist, but some_parameters.json does
-    mock_exists.return_value = False
-    mock_listdir.return_value = ["some_parameters.json", "other_file.txt"]
-    assert sim_fxns._extract_parameters_path() == "some_parameters.json"
-
-    # Test when no appropriate file exists
-    mock_listdir.return_value = ["other_file.json", "other_file.txt"]
-    with pytest.raises(ValueError) as e:
-        sim_fxns._extract_parameters_path()
-    assert str(e.value) == "No parameters.json file found in directory."
-
-
-@patch(
-    "builtins.open",
-    new_callable=mock_open,
-    read_data='{"param1": "value1", "param2": "value2"}',
-)
-@patch("json.load")
-@pytest.mark.skip(reason="This has been deprecated")
-def test_setup_simulation_from_json(mock_json_load, mock_file_open, sim_fxns):
-    # Define the mock behavior for json.load
-    mock_json_load.return_value = {"param1": "value1", "param2": "value2"}
-    params = sim_fxns._setup_simulation_from_json("test_file.json")
-    mock_file_open.assert_called_once_with("test_file.json", "r")
-    mock_json_load.assert_called_once()
-    assert params == {"param1": "value1", "param2": "value2"}
-
-
-=======
->>>>>>> 5e38213b
 def test_getpdb(fibronectin, get_registry):
     name, _ = get_pdb(fibronectin, get_registry("raw", True))
     assert name.endswith(".pdb")
 
 
-<<<<<<< HEAD
-# @pytest.fixture
-# def path_registry():
-#    registry = PathRegistry()
-#    registry.get_timestamp = lambda: "20240109"
-#    return registry
-
-
-=======
->>>>>>> 5e38213b
 def test_write_to_file(get_registry):
     path_registry = get_registry("raw", False)
 
